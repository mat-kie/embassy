#![no_std]
#![cfg_attr(feature = "nightly", feature(async_fn_in_trait, impl_trait_projections))]
#![cfg_attr(feature = "nightly", allow(incomplete_features))]

// This mod MUST go first, so that the others see its macros.
pub(crate) mod fmt;

#[cfg(feature = "critical-section-impl")]
mod critical_section_impl;

mod intrinsics;

pub mod adc;
pub mod dma;
pub mod gpio;
pub mod i2c;
pub mod interrupt;

#[cfg(feature = "pio")]
pub mod pio;
#[cfg(feature = "pio")]
pub mod pio_instr_util;
#[cfg(feature = "pio")]
pub mod relocate;

pub mod rom_data;
pub mod rtc;
pub mod spi;
#[cfg(feature = "time-driver")]
pub mod timer;
pub mod uart;
#[cfg(feature = "nightly")]
pub mod usb;

pub mod clocks;
pub mod flash;
pub mod multicore;
mod reset;

// Reexports

pub use embassy_cortex_m::executor;
pub use embassy_cortex_m::interrupt::_export::interrupt;
pub use embassy_hal_common::{into_ref, Peripheral, PeripheralRef};
#[cfg(feature = "unstable-pac")]
pub use rp2040_pac2 as pac;
#[cfg(not(feature = "unstable-pac"))]
pub(crate) use rp2040_pac2 as pac;

embassy_hal_common::peripherals! {
    PIN_0,
    PIN_1,
    PIN_2,
    PIN_3,
    PIN_4,
    PIN_5,
    PIN_6,
    PIN_7,
    PIN_8,
    PIN_9,
    PIN_10,
    PIN_11,
    PIN_12,
    PIN_13,
    PIN_14,
    PIN_15,
    PIN_16,
    PIN_17,
    PIN_18,
    PIN_19,
    PIN_20,
    PIN_21,
    PIN_22,
    PIN_23,
    PIN_24,
    PIN_25,
    PIN_26,
    PIN_27,
    PIN_28,
    PIN_29,
    PIN_QSPI_SCLK,
    PIN_QSPI_SS,
    PIN_QSPI_SD0,
    PIN_QSPI_SD1,
    PIN_QSPI_SD2,
    PIN_QSPI_SD3,

    UART0,
    UART1,

    SPI0,
    SPI1,

    I2C0,
    I2C1,

    DMA_CH0,
    DMA_CH1,
    DMA_CH2,
    DMA_CH3,
    DMA_CH4,
    DMA_CH5,
    DMA_CH6,
    DMA_CH7,
    DMA_CH8,
    DMA_CH9,
    DMA_CH10,
    DMA_CH11,

    USB,

    RTC,

    FLASH,

    ADC,

<<<<<<< HEAD
    CORE1,
=======
    PIO0,
    PIO1,
>>>>>>> 36639e52
}

#[link_section = ".boot2"]
#[used]
static BOOT2: [u8; 256] = *include_bytes!("boot2.bin");

pub mod config {
    #[non_exhaustive]
    pub struct Config {}

    impl Default for Config {
        fn default() -> Self {
            Self {}
        }
    }
}

pub fn init(_config: config::Config) -> Peripherals {
    // Do this first, so that it panics if user is calling `init` a second time
    // before doing anything important.
    let peripherals = Peripherals::take();

    unsafe {
        clocks::init();
        #[cfg(feature = "time-driver")]
        timer::init();
        dma::init();
    }

    peripherals
}

/// Extension trait for PAC regs, adding atomic xor/bitset/bitclear writes.
trait RegExt<T: Copy> {
    unsafe fn write_xor<R>(&self, f: impl FnOnce(&mut T) -> R) -> R;
    unsafe fn write_set<R>(&self, f: impl FnOnce(&mut T) -> R) -> R;
    unsafe fn write_clear<R>(&self, f: impl FnOnce(&mut T) -> R) -> R;
}

impl<T: Default + Copy, A: pac::common::Write> RegExt<T> for pac::common::Reg<T, A> {
    unsafe fn write_xor<R>(&self, f: impl FnOnce(&mut T) -> R) -> R {
        let mut val = Default::default();
        let res = f(&mut val);
        let ptr = (self.ptr() as *mut u8).add(0x1000) as *mut T;
        ptr.write_volatile(val);
        res
    }

    unsafe fn write_set<R>(&self, f: impl FnOnce(&mut T) -> R) -> R {
        let mut val = Default::default();
        let res = f(&mut val);
        let ptr = (self.ptr() as *mut u8).add(0x2000) as *mut T;
        ptr.write_volatile(val);
        res
    }

    unsafe fn write_clear<R>(&self, f: impl FnOnce(&mut T) -> R) -> R {
        let mut val = Default::default();
        let res = f(&mut val);
        let ptr = (self.ptr() as *mut u8).add(0x3000) as *mut T;
        ptr.write_volatile(val);
        res
    }
}<|MERGE_RESOLUTION|>--- conflicted
+++ resolved
@@ -115,12 +115,10 @@
 
     ADC,
 
-<<<<<<< HEAD
     CORE1,
-=======
+    
     PIO0,
     PIO1,
->>>>>>> 36639e52
 }
 
 #[link_section = ".boot2"]
