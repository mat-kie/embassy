use std::collections::{BTreeMap, BTreeSet, HashMap, HashSet};
use std::fmt::Write as _;
use std::path::PathBuf;
use std::{env, fs};

use proc_macro2::{Ident, TokenStream};
use quote::{format_ident, quote};
use stm32_metapac::metadata::ir::{BlockItemInner, Enum, FieldSet};
use stm32_metapac::metadata::{MemoryRegionKind, PeripheralRccRegister, StopMode, METADATA};

fn main() {
    let target = env::var("TARGET").unwrap();

    if target.starts_with("thumbv6m-") {
        println!("cargo:rustc-cfg=cortex_m");
        println!("cargo:rustc-cfg=armv6m");
    } else if target.starts_with("thumbv7m-") {
        println!("cargo:rustc-cfg=cortex_m");
        println!("cargo:rustc-cfg=armv7m");
    } else if target.starts_with("thumbv7em-") {
        println!("cargo:rustc-cfg=cortex_m");
        println!("cargo:rustc-cfg=armv7m");
        println!("cargo:rustc-cfg=armv7em"); // (not currently used)
    } else if target.starts_with("thumbv8m.base") {
        println!("cargo:rustc-cfg=cortex_m");
        println!("cargo:rustc-cfg=armv8m");
        println!("cargo:rustc-cfg=armv8m_base");
    } else if target.starts_with("thumbv8m.main") {
        println!("cargo:rustc-cfg=cortex_m");
        println!("cargo:rustc-cfg=armv8m");
        println!("cargo:rustc-cfg=armv8m_main");
    }

    if target.ends_with("-eabihf") {
        println!("cargo:rustc-cfg=has_fpu");
    }

    let chip_name = match env::vars()
        .map(|(a, _)| a)
        .filter(|x| x.starts_with("CARGO_FEATURE_STM32"))
        .get_one()
    {
        Ok(x) => x,
        Err(GetOneError::None) => panic!("No stm32xx Cargo feature enabled"),
        Err(GetOneError::Multiple) => panic!("Multiple stm32xx Cargo features enabled"),
    }
    .strip_prefix("CARGO_FEATURE_")
    .unwrap()
    .to_ascii_lowercase();

    for p in METADATA.peripherals {
        if let Some(r) = &p.registers {
            println!("cargo:rustc-cfg={}", r.kind);
            println!("cargo:rustc-cfg={}_{}", r.kind, r.version);
        }
    }

    // ========
    // Generate singletons

    let mut singletons: Vec<String> = Vec::new();
    for p in METADATA.peripherals {
        if let Some(r) = &p.registers {
            println!("cargo:rustc-cfg=peri_{}", p.name.to_ascii_lowercase());
            match r.kind {
                // Generate singletons per pin, not per port
                "gpio" => {
                    let port_letter = p.name.strip_prefix("GPIO").unwrap();
                    for pin_num in 0..16 {
                        singletons.push(format!("P{}{}", port_letter, pin_num));
                    }
                }

                // No singleton for these, the HAL handles them specially.
                "exti" => {}

                // We *shouldn't* have singletons for these, but the HAL currently requires
                // singletons, for using with RccPeripheral to enable/disable clocks to them.
                "rcc" => {
                    for pin in p.pins {
                        if pin.signal.starts_with("MCO") {
                            let name = pin.signal.replace('_', "").to_string();
                            if !singletons.contains(&name) {
                                println!("cargo:rustc-cfg={}", name.to_ascii_lowercase());
                                singletons.push(name);
                            }
                        }
                    }
                    singletons.push(p.name.to_string());
                }
                //"dbgmcu" => {}
                //"syscfg" => {}
                //"dma" => {}
                //"bdma" => {}
                //"dmamux" => {}

                // For other peripherals, one singleton per peri
                _ => singletons.push(p.name.to_string()),
            }
        }
    }

    // One singleton per EXTI line
    for pin_num in 0..16 {
        singletons.push(format!("EXTI{}", pin_num));
    }

    // One singleton per DMA channel
    for c in METADATA.dma_channels {
        singletons.push(c.name.to_string());
    }

    let mut pin_set = std::collections::HashSet::new();
    for p in METADATA.peripherals {
        for pin in p.pins {
            pin_set.insert(pin.pin);
        }
    }

    struct SplitFeature {
        feature_name: String,
        pin_name_with_c: String,
        #[cfg(feature = "_split-pins-enabled")]
        pin_name_without_c: String,
    }

    // Extra analog switch pins available on most H7 chips
    let split_features: Vec<SplitFeature> = vec![
        #[cfg(feature = "split-pa0")]
        SplitFeature {
            feature_name: "split-pa0".to_string(),
            pin_name_with_c: "PA0_C".to_string(),
            pin_name_without_c: "PA0".to_string(),
        },
        #[cfg(feature = "split-pa1")]
        SplitFeature {
            feature_name: "split-pa1".to_string(),
            pin_name_with_c: "PA1_C".to_string(),
            pin_name_without_c: "PA1".to_string(),
        },
        #[cfg(feature = "split-pc2")]
        SplitFeature {
            feature_name: "split-pc2".to_string(),
            pin_name_with_c: "PC2_C".to_string(),
            pin_name_without_c: "PC2".to_string(),
        },
        #[cfg(feature = "split-pc3")]
        SplitFeature {
            feature_name: "split-pc3".to_string(),
            pin_name_with_c: "PC3_C".to_string(),
            pin_name_without_c: "PC3".to_string(),
        },
    ];

    for split_feature in &split_features {
        if pin_set.contains(split_feature.pin_name_with_c.as_str()) {
            singletons.push(split_feature.pin_name_with_c.clone());
        } else {
            panic!(
                "'{}' feature invalid for this chip! No pin '{}' found.\n
                Found pins: {:#?}",
                split_feature.feature_name, split_feature.pin_name_with_c, pin_set
            )
        }
    }

    // ========
    // Handle time-driver-XXXX features.

    let time_driver = match env::vars()
        .map(|(a, _)| a)
        .filter(|x| x.starts_with("CARGO_FEATURE_TIME_DRIVER_"))
        .get_one()
    {
        Ok(x) => Some(
            x.strip_prefix("CARGO_FEATURE_TIME_DRIVER_")
                .unwrap()
                .to_ascii_lowercase(),
        ),
        Err(GetOneError::None) => None,
        Err(GetOneError::Multiple) => panic!("Multiple stm32xx Cargo features enabled"),
    };

    let time_driver_singleton = match time_driver.as_ref().map(|x| x.as_ref()) {
        None => "",
        Some("tim2") => "TIM2",
        Some("tim3") => "TIM3",
        Some("tim4") => "TIM4",
        Some("tim5") => "TIM5",
        Some("tim9") => "TIM9",
        Some("tim11") => "TIM11",
        Some("tim12") => "TIM12",
        Some("tim15") => "TIM15",
        Some("tim21") => "TIM21",
        Some("tim22") => "TIM22",
        Some("any") => {
            if singletons.contains(&"TIM2".to_string()) {
                "TIM2"
            } else if singletons.contains(&"TIM3".to_string()) {
                "TIM3"
            } else if singletons.contains(&"TIM4".to_string()) {
                "TIM4"
            } else if singletons.contains(&"TIM5".to_string()) {
                "TIM5"
            } else if singletons.contains(&"TIM9".to_string()) {
                "TIM9"
            } else if singletons.contains(&"TIM11".to_string()) {
                "TIM11"
            } else if singletons.contains(&"TIM12".to_string()) {
                "TIM12"
            } else if singletons.contains(&"TIM15".to_string()) {
                "TIM15"
            } else if singletons.contains(&"TIM21".to_string()) {
                "TIM21"
            } else if singletons.contains(&"TIM22".to_string()) {
                "TIM22"
            } else {
                panic!("time-driver-any requested, but the chip doesn't have TIM2, TIM3, TIM4, TIM5, TIM9, TIM11, TIM12 or TIM15.")
            }
        }
        _ => panic!("unknown time_driver {:?}", time_driver),
    };

    if !time_driver_singleton.is_empty() {
        println!("cargo:rustc-cfg=time_driver_{}", time_driver_singleton.to_lowercase());
    }

    // ========
    // Write singletons

    let mut g = TokenStream::new();

    let singleton_tokens: Vec<_> = singletons.iter().map(|s| format_ident!("{}", s)).collect();

    g.extend(quote! {
        embassy_hal_internal::peripherals_definition!(#(#singleton_tokens),*);
    });

    let singleton_tokens: Vec<_> = singletons
        .iter()
        .filter(|s| *s != &time_driver_singleton.to_string())
        .map(|s| format_ident!("{}", s))
        .collect();

    g.extend(quote! {
        embassy_hal_internal::peripherals_struct!(#(#singleton_tokens),*);
    });

    // ========
    // Generate interrupt declarations

    let mut irqs = Vec::new();
    for irq in METADATA.interrupts {
        irqs.push(format_ident!("{}", irq.name));
    }

    g.extend(quote! {
        embassy_hal_internal::interrupt_mod!(
            #(
                #irqs,
            )*
        );
    });

    // ========
    // Generate FLASH regions
    let mut flash_regions = TokenStream::new();
    let flash_memory_regions: Vec<_> = METADATA
        .memory
        .iter()
        .filter(|x| x.kind == MemoryRegionKind::Flash && x.settings.is_some())
        .collect();
    for region in flash_memory_regions.iter() {
        let region_name = format_ident!("{}", get_flash_region_name(region.name));
        let bank_variant = format_ident!(
            "{}",
            if region.name.starts_with("BANK_1") {
                "Bank1"
            } else if region.name.starts_with("BANK_2") {
                "Bank2"
            } else if region.name == "OTP" {
                "Otp"
            } else {
                continue;
            }
        );
        let base = region.address;
        let size = region.size;
        let settings = region.settings.as_ref().unwrap();
        let erase_size = settings.erase_size;
        let write_size = settings.write_size;
        let erase_value = settings.erase_value;

        flash_regions.extend(quote! {
            pub const #region_name: crate::flash::FlashRegion = crate::flash::FlashRegion {
                bank: crate::flash::FlashBank::#bank_variant,
                base: #base,
                size: #size,
                erase_size: #erase_size,
                write_size: #write_size,
                erase_value: #erase_value,
                _ensure_internal: (),
            };
        });

        let region_type = format_ident!("{}", get_flash_region_type_name(region.name));
        flash_regions.extend(quote! {
            #[cfg(flash)]
            pub struct #region_type<'d, MODE = crate::flash::Async>(pub &'static crate::flash::FlashRegion, pub(crate) embassy_hal_internal::PeripheralRef<'d, crate::peripherals::FLASH>, pub(crate) core::marker::PhantomData<MODE>);
        });
    }

    let (fields, (inits, region_names)): (Vec<TokenStream>, (Vec<TokenStream>, Vec<Ident>)) = flash_memory_regions
        .iter()
        .map(|f| {
            let region_name = get_flash_region_name(f.name);
            let field_name = format_ident!("{}", region_name.to_lowercase());
            let field_type = format_ident!("{}", get_flash_region_type_name(f.name));
            let field = quote! {
                pub #field_name: #field_type<'d, MODE>
            };
            let region_name = format_ident!("{}", region_name);
            let init = quote! {
                #field_name: #field_type(&#region_name, unsafe { p.clone_unchecked()}, core::marker::PhantomData)
            };

            (field, (init, region_name))
        })
        .unzip();

    let regions_len = flash_memory_regions.len();
    flash_regions.extend(quote! {
        #[cfg(flash)]
        pub struct FlashLayout<'d, MODE = crate::flash::Async> {
            #(#fields),*,
            _mode: core::marker::PhantomData<MODE>,
        }

        #[cfg(flash)]
        impl<'d, MODE> FlashLayout<'d, MODE> {
            pub(crate) fn new(p: embassy_hal_internal::PeripheralRef<'d, crate::peripherals::FLASH>) -> Self {
                Self {
                    #(#inits),*,
                    _mode: core::marker::PhantomData,
                }
            }
        }

        pub const FLASH_REGIONS: [&crate::flash::FlashRegion; #regions_len] = [
            #(&#region_names),*
        ];
    });

    let max_erase_size = flash_memory_regions
        .iter()
        .map(|region| region.settings.as_ref().unwrap().erase_size)
        .max()
        .unwrap();

    g.extend(quote! { pub const MAX_ERASE_SIZE: usize = #max_erase_size as usize; });

    g.extend(quote! { pub mod flash_regions { #flash_regions } });

    // ========
    // Generate DMA IRQs.

    let mut dma_irqs: BTreeMap<&str, Vec<(&str, &str, &str)>> = BTreeMap::new();

    for p in METADATA.peripherals {
        if let Some(r) = &p.registers {
            if r.kind == "dma" || r.kind == "bdma" || r.kind == "gpdma" {
                if p.name == "BDMA1" {
                    // BDMA1 in H7 doesn't use DMAMUX, which breaks
                    continue;
                }
                for irq in p.interrupts {
                    dma_irqs
                        .entry(irq.interrupt)
                        .or_default()
                        .push((r.kind, p.name, irq.signal));
                }
            }
        }
    }

    let dma_irqs: TokenStream = dma_irqs
        .iter()
        .map(|(irq, channels)| {
            let irq = format_ident!("{}", irq);

            let xdma = format_ident!("{}", channels[0].0);
            let channels = channels.iter().map(|(_, dma, ch)| format_ident!("{}_{}", dma, ch));

            quote! {
                #[cfg(feature = "rt")]
                #[crate::interrupt]
                unsafe fn #irq () {
                    #(
                        <crate::peripherals::#channels as crate::dma::#xdma::sealed::Channel>::on_irq();
                    )*
                }
            }
        })
        .collect();

    g.extend(dma_irqs);

    // ========
    // Extract the rcc registers
    let rcc_registers = METADATA
        .peripherals
        .iter()
        .filter_map(|p| p.registers.as_ref())
        .find(|r| r.kind == "rcc")
        .unwrap();

    // ========
    // Generate rcc fieldset and enum maps
    let rcc_enum_map: HashMap<&str, HashMap<&str, &Enum>> = {
        let rcc_blocks = rcc_registers.ir.blocks.iter().find(|b| b.name == "Rcc").unwrap().items;
        let rcc_fieldsets: HashMap<&str, &FieldSet> = rcc_registers.ir.fieldsets.iter().map(|f| (f.name, f)).collect();
        let rcc_enums: HashMap<&str, &Enum> = rcc_registers.ir.enums.iter().map(|e| (e.name, e)).collect();

        rcc_blocks
            .iter()
            .filter_map(|b| match &b.inner {
                BlockItemInner::Register(register) => register.fieldset.map(|f| (b.name, f)),
                _ => None,
            })
            .filter_map(|(b, f)| {
                rcc_fieldsets.get(f).map(|f| {
                    (
                        b,
                        f.fields
                            .iter()
                            .filter_map(|f| {
                                let enumm = f.enumm?;
                                let enumm = rcc_enums.get(enumm)?;

                                Some((f.name, *enumm))
                            })
                            .collect(),
                    )
                })
            })
            .collect()
    };

    // ========
    // Generate RccPeripheral impls

    // count how many times each xxENR field is used, to enable refcounting if used more than once.
    let mut rcc_field_count: HashMap<_, usize> = HashMap::new();
    for p in METADATA.peripherals {
        if let Some(rcc) = &p.rcc {
            let en = rcc.enable.as_ref().unwrap();
            *rcc_field_count.entry((en.register, en.field)).or_insert(0) += 1;
        }
    }

    let force_refcount = HashSet::from(["usart"]);
    let mut refcount_statics = BTreeSet::new();

    let mut clock_names = BTreeSet::new();

    for p in METADATA.peripherals {
        if !singletons.contains(&p.name.to_string()) {
            continue;
        }

        if let Some(rcc) = &p.rcc {
            let en = rcc.enable.as_ref().unwrap();

            let rst = match &rcc.reset {
                Some(rst) => {
                    let rst_reg = format_ident!("{}", rst.register.to_ascii_lowercase());
                    let set_rst_field = format_ident!("set_{}", rst.field.to_ascii_lowercase());
                    quote! {
                        crate::pac::RCC.#rst_reg().modify(|w| w.#set_rst_field(true));
                        crate::pac::RCC.#rst_reg().modify(|w| w.#set_rst_field(false));
                    }
                }
                None => TokenStream::new(),
            };

            let after_enable = if chip_name.starts_with("stm32f2") {
                // Errata: ES0005 - 2.1.11 Delay after an RCC peripheral clock enabling
                quote! {
                    cortex_m::asm::dsb();
                }
            } else {
                TokenStream::new()
            };

            let ptype = if let Some(reg) = &p.registers { reg.kind } else { "" };
            let pname = format_ident!("{}", p.name);
            let en_reg = format_ident!("{}", en.register);
            let set_en_field = format_ident!("set_{}", en.field);

            let refcount =
                force_refcount.contains(ptype) || *rcc_field_count.get(&(en.register, en.field)).unwrap() > 1;
            let (before_enable, before_disable) = if refcount {
                let refcount_static =
                    format_ident!("{}_{}", en.register.to_ascii_uppercase(), en.field.to_ascii_uppercase());

                refcount_statics.insert(refcount_static.clone());

                (
                    quote! {
                        unsafe { refcount_statics::#refcount_static += 1 };
                        if unsafe { refcount_statics::#refcount_static } > 1 {
                            return;
                        }
                    },
                    quote! {
                        unsafe { refcount_statics::#refcount_static -= 1 };
                        if unsafe { refcount_statics::#refcount_static } > 0  {
                            return;
                        }
                    },
                )
            } else {
                (TokenStream::new(), TokenStream::new())
            };

            let mux_for = |mux: Option<&'static PeripheralRccRegister>| {
                let mux = mux?;
                let fieldset = rcc_enum_map.get(mux.register)?;
                let enumm = fieldset.get(mux.field)?;

                Some((mux, *enumm))
            };

            let clock_frequency = match mux_for(rcc.mux.as_ref()) {
                Some((mux, rcc_enumm)) => {
                    let fieldset_name = format_ident!("{}", mux.register);
                    let field_name = format_ident!("{}", mux.field);
                    let enum_name = format_ident!("{}", rcc_enumm.name);

                    let match_arms: TokenStream = rcc_enumm
                        .variants
                        .iter()
                        .filter(|v| v.name != "DISABLE")
                        .map(|v| {
                            let variant_name = format_ident!("{}", v.name);
                            let clock_name = format_ident!("{}", v.name.to_ascii_lowercase());
                            clock_names.insert(v.name.to_ascii_lowercase());
                            quote! {
                                #enum_name::#variant_name => unsafe { crate::rcc::get_freqs().#clock_name.unwrap() },
                            }
                        })
                        .collect();

                    quote! {
                        use crate::pac::rcc::vals::#enum_name;

                        #[allow(unreachable_patterns)]
                        match crate::pac::RCC.#fieldset_name().read().#field_name() {
                            #match_arms
                            _ => unreachable!(),
                        }
                    }
                }
                None => {
                    let clock_name = format_ident!("{}", rcc.clock);
                    clock_names.insert(rcc.clock.to_string());
                    quote! {
                        unsafe { crate::rcc::get_freqs().#clock_name.unwrap() }
                    }
                }
            };

            /*
                A refcount leak can result if the same field is shared by peripherals with different stop modes
                This condition should be checked in stm32-data
            */
            let stop_refcount = match rcc.stop_mode {
                StopMode::Standby => None,
                StopMode::Stop2 => Some(quote! { REFCOUNT_STOP2 }),
                StopMode::Stop1 => Some(quote! { REFCOUNT_STOP1 }),
            };

            let (incr_stop_refcount, decr_stop_refcount) = match stop_refcount {
                Some(stop_refcount) => (
                    quote! {
                        #[cfg(feature = "low-power")]
                        unsafe { crate::rcc::#stop_refcount += 1 };
                    },
                    quote! {
                        #[cfg(feature = "low-power")]
                        unsafe { crate::rcc::#stop_refcount -= 1 };
                    },
                ),
                None => (TokenStream::new(), TokenStream::new()),
            };

            g.extend(quote! {
                impl crate::rcc::sealed::RccPeripheral for peripherals::#pname {
                    fn frequency() -> crate::time::Hertz {
                        #clock_frequency
                    }
                    fn enable_and_reset_with_cs(_cs: critical_section::CriticalSection) {
                        #before_enable
                        #incr_stop_refcount
                        crate::pac::RCC.#en_reg().modify(|w| w.#set_en_field(true));
                        #after_enable
                        #rst
                    }
                    fn disable_with_cs(_cs: critical_section::CriticalSection) {
                        #before_disable
                        crate::pac::RCC.#en_reg().modify(|w| w.#set_en_field(false));
                        #decr_stop_refcount
                    }
                }

                impl crate::rcc::RccPeripheral for peripherals::#pname {}
            });
        }
    }

    // Generate RCC
    clock_names.insert("sys".to_string());
    clock_names.insert("rtc".to_string());
    let clock_idents: Vec<_> = clock_names.iter().map(|n| format_ident!("{}", n)).collect();
    g.extend(quote! {
        #[derive(Clone, Copy, Debug)]
        #[cfg_attr(feature = "defmt", derive(defmt::Format))]
        pub struct Clocks {
            #(
                pub #clock_idents: Option<crate::time::Hertz>,
            )*
        }
    });

    let clocks_macro = quote!(
        macro_rules! set_clocks {
            ($($(#[$m:meta])* $k:ident: $v:expr,)*) => {
                {
                    #[allow(unused)]
                    struct Temp {
                        $($(#[$m])* $k: Option<crate::time::Hertz>,)*
                    }
                    let all = Temp {
                        $($(#[$m])* $k: $v,)*
                    };
                    crate::rcc::set_freqs(crate::rcc::Clocks {
                        #( #clock_idents: all.#clock_idents, )*
                    });
                }
            };
        }
    );

    let refcount_mod: TokenStream = refcount_statics
        .iter()
        .map(|refcount_static| {
            quote! {
                pub(crate) static mut #refcount_static: u8 = 0;
            }
        })
        .collect();

    g.extend(quote! {
        mod refcount_statics {
            #refcount_mod
        }
    });

    // ========
    // Generate fns to enable GPIO, DMA in RCC

    for kind in ["dma", "bdma", "dmamux", "gpdma", "gpio"] {
        let mut gg = TokenStream::new();

        for p in METADATA.peripherals {
            if p.registers.is_some() && p.registers.as_ref().unwrap().kind == kind {
                if let Some(rcc) = &p.rcc {
                    let en = rcc.enable.as_ref().unwrap();
                    let en_reg = format_ident!("{}", en.register.to_ascii_lowercase());
                    let set_en_field = format_ident!("set_{}", en.field.to_ascii_lowercase());

                    gg.extend(quote! {
                        crate::pac::RCC.#en_reg().modify(|w| w.#set_en_field(true));
                    })
                }
            }
        }

        let fname = format_ident!("init_{}", kind);
        g.extend(quote! {
            pub unsafe fn #fname(){
                #gg
            }
        })
    }

    // ========
    // Generate pin_trait_impl!

    #[rustfmt::skip]
    let signals: HashMap<_, _> = [
        // (kind, signal) => trait
        (("usart", "TX"), quote!(crate::usart::TxPin)),
        (("usart", "RX"), quote!(crate::usart::RxPin)),
        (("usart", "CTS"), quote!(crate::usart::CtsPin)),
        (("usart", "RTS"), quote!(crate::usart::RtsPin)),
        (("usart", "CK"), quote!(crate::usart::CkPin)),
        (("usart", "DE"), quote!(crate::usart::DePin)),
        (("lpuart", "TX"), quote!(crate::usart::TxPin)),
        (("lpuart", "RX"), quote!(crate::usart::RxPin)),
        (("lpuart", "CTS"), quote!(crate::usart::CtsPin)),
        (("lpuart", "RTS"), quote!(crate::usart::RtsPin)),
        (("lpuart", "CK"), quote!(crate::usart::CkPin)),
        (("lpuart", "DE"), quote!(crate::usart::DePin)),
        (("sai", "SCK_A"), quote!(crate::sai::SckPin<A>)),
        (("sai", "SCK_B"), quote!(crate::sai::SckPin<B>)),
        (("sai", "FS_A"), quote!(crate::sai::FsPin<A>)),
        (("sai", "FS_B"), quote!(crate::sai::FsPin<B>)),
        (("sai", "SD_A"), quote!(crate::sai::SdPin<A>)),
        (("sai", "SD_B"), quote!(crate::sai::SdPin<B>)),
        (("sai", "MCLK_A"), quote!(crate::sai::MclkPin<A>)),
        (("sai", "MCLK_B"), quote!(crate::sai::MclkPin<B>)),
        (("sai", "WS"), quote!(crate::sai::WsPin)),
        (("spi", "SCK"), quote!(crate::spi::SckPin)),
        (("spi", "MOSI"), quote!(crate::spi::MosiPin)),
        (("spi", "MISO"), quote!(crate::spi::MisoPin)),
        (("spi", "NSS"), quote!(crate::spi::CsPin)),
        (("spi", "I2S_MCK"), quote!(crate::spi::MckPin)),
        (("spi", "I2S_CK"), quote!(crate::spi::CkPin)),
        (("spi", "I2S_WS"), quote!(crate::spi::WsPin)),
        (("i2c", "SDA"), quote!(crate::i2c::SdaPin)),
        (("i2c", "SCL"), quote!(crate::i2c::SclPin)),
        (("rcc", "MCO_1"), quote!(crate::rcc::McoPin)),
        (("rcc", "MCO_2"), quote!(crate::rcc::McoPin)),
        (("rcc", "MCO"), quote!(crate::rcc::McoPin)),
        (("dcmi", "D0"), quote!(crate::dcmi::D0Pin)),
        (("dcmi", "D1"), quote!(crate::dcmi::D1Pin)),
        (("dcmi", "D2"), quote!(crate::dcmi::D2Pin)),
        (("dcmi", "D3"), quote!(crate::dcmi::D3Pin)),
        (("dcmi", "D4"), quote!(crate::dcmi::D4Pin)),
        (("dcmi", "D5"), quote!(crate::dcmi::D5Pin)),
        (("dcmi", "D6"), quote!(crate::dcmi::D6Pin)),
        (("dcmi", "D7"), quote!(crate::dcmi::D7Pin)),
        (("dcmi", "D8"), quote!(crate::dcmi::D8Pin)),
        (("dcmi", "D9"), quote!(crate::dcmi::D9Pin)),
        (("dcmi", "D10"), quote!(crate::dcmi::D10Pin)),
        (("dcmi", "D11"), quote!(crate::dcmi::D11Pin)),
        (("dcmi", "D12"), quote!(crate::dcmi::D12Pin)),
        (("dcmi", "D13"), quote!(crate::dcmi::D13Pin)),
        (("dcmi", "HSYNC"), quote!(crate::dcmi::HSyncPin)),
        (("dcmi", "VSYNC"), quote!(crate::dcmi::VSyncPin)),
        (("dcmi", "PIXCLK"), quote!(crate::dcmi::PixClkPin)),
        (("usb", "DP"), quote!(crate::usb::DpPin)),
        (("usb", "DM"), quote!(crate::usb::DmPin)),
        (("otg", "DP"), quote!(crate::usb_otg::DpPin)),
        (("otg", "DM"), quote!(crate::usb_otg::DmPin)),
        (("otg", "ULPI_CK"), quote!(crate::usb_otg::UlpiClkPin)),
        (("otg", "ULPI_DIR"), quote!(crate::usb_otg::UlpiDirPin)),
        (("otg", "ULPI_NXT"), quote!(crate::usb_otg::UlpiNxtPin)),
        (("otg", "ULPI_STP"), quote!(crate::usb_otg::UlpiStpPin)),
        (("otg", "ULPI_D0"), quote!(crate::usb_otg::UlpiD0Pin)),
        (("otg", "ULPI_D1"), quote!(crate::usb_otg::UlpiD1Pin)),
        (("otg", "ULPI_D2"), quote!(crate::usb_otg::UlpiD2Pin)),
        (("otg", "ULPI_D3"), quote!(crate::usb_otg::UlpiD3Pin)),
        (("otg", "ULPI_D4"), quote!(crate::usb_otg::UlpiD4Pin)),
        (("otg", "ULPI_D5"), quote!(crate::usb_otg::UlpiD5Pin)),
        (("otg", "ULPI_D6"), quote!(crate::usb_otg::UlpiD6Pin)),
        (("otg", "ULPI_D7"), quote!(crate::usb_otg::UlpiD7Pin)),
        (("can", "TX"), quote!(crate::can::TxPin)),
        (("can", "RX"), quote!(crate::can::RxPin)),
        (("eth", "REF_CLK"), quote!(crate::eth::RefClkPin)),
        (("eth", "RX_CLK"), quote!(crate::eth::RXClkPin)),
        (("eth", "TX_CLK"), quote!(crate::eth::TXClkPin)),
        (("eth", "MDIO"), quote!(crate::eth::MDIOPin)),
        (("eth", "MDC"), quote!(crate::eth::MDCPin)),
        (("eth", "CRS_DV"), quote!(crate::eth::CRSPin)),
        (("eth", "RX_DV"), quote!(crate::eth::RXDVPin)),
        (("eth", "RXD0"), quote!(crate::eth::RXD0Pin)),
        (("eth", "RXD1"), quote!(crate::eth::RXD1Pin)),
        (("eth", "RXD2"), quote!(crate::eth::RXD2Pin)),
        (("eth", "RXD3"), quote!(crate::eth::RXD3Pin)),
        (("eth", "TXD0"), quote!(crate::eth::TXD0Pin)),
        (("eth", "TXD1"), quote!(crate::eth::TXD1Pin)),
        (("eth", "TXD2"), quote!(crate::eth::TXD2Pin)),
        (("eth", "TXD3"), quote!(crate::eth::TXD3Pin)),
        (("eth", "TX_EN"), quote!(crate::eth::TXEnPin)),
        (("fmc", "A0"), quote!(crate::fmc::A0Pin)),
        (("fmc", "A1"), quote!(crate::fmc::A1Pin)),
        (("fmc", "A2"), quote!(crate::fmc::A2Pin)),
        (("fmc", "A3"), quote!(crate::fmc::A3Pin)),
        (("fmc", "A4"), quote!(crate::fmc::A4Pin)),
        (("fmc", "A5"), quote!(crate::fmc::A5Pin)),
        (("fmc", "A6"), quote!(crate::fmc::A6Pin)),
        (("fmc", "A7"), quote!(crate::fmc::A7Pin)),
        (("fmc", "A8"), quote!(crate::fmc::A8Pin)),
        (("fmc", "A9"), quote!(crate::fmc::A9Pin)),
        (("fmc", "A10"), quote!(crate::fmc::A10Pin)),
        (("fmc", "A11"), quote!(crate::fmc::A11Pin)),
        (("fmc", "A12"), quote!(crate::fmc::A12Pin)),
        (("fmc", "A13"), quote!(crate::fmc::A13Pin)),
        (("fmc", "A14"), quote!(crate::fmc::A14Pin)),
        (("fmc", "A15"), quote!(crate::fmc::A15Pin)),
        (("fmc", "A16"), quote!(crate::fmc::A16Pin)),
        (("fmc", "A17"), quote!(crate::fmc::A17Pin)),
        (("fmc", "A18"), quote!(crate::fmc::A18Pin)),
        (("fmc", "A19"), quote!(crate::fmc::A19Pin)),
        (("fmc", "A20"), quote!(crate::fmc::A20Pin)),
        (("fmc", "A21"), quote!(crate::fmc::A21Pin)),
        (("fmc", "A22"), quote!(crate::fmc::A22Pin)),
        (("fmc", "A23"), quote!(crate::fmc::A23Pin)),
        (("fmc", "A24"), quote!(crate::fmc::A24Pin)),
        (("fmc", "A25"), quote!(crate::fmc::A25Pin)),
        (("fmc", "D0"), quote!(crate::fmc::D0Pin)),
        (("fmc", "D1"), quote!(crate::fmc::D1Pin)),
        (("fmc", "D2"), quote!(crate::fmc::D2Pin)),
        (("fmc", "D3"), quote!(crate::fmc::D3Pin)),
        (("fmc", "D4"), quote!(crate::fmc::D4Pin)),
        (("fmc", "D5"), quote!(crate::fmc::D5Pin)),
        (("fmc", "D6"), quote!(crate::fmc::D6Pin)),
        (("fmc", "D7"), quote!(crate::fmc::D7Pin)),
        (("fmc", "D8"), quote!(crate::fmc::D8Pin)),
        (("fmc", "D9"), quote!(crate::fmc::D9Pin)),
        (("fmc", "D10"), quote!(crate::fmc::D10Pin)),
        (("fmc", "D11"), quote!(crate::fmc::D11Pin)),
        (("fmc", "D12"), quote!(crate::fmc::D12Pin)),
        (("fmc", "D13"), quote!(crate::fmc::D13Pin)),
        (("fmc", "D14"), quote!(crate::fmc::D14Pin)),
        (("fmc", "D15"), quote!(crate::fmc::D15Pin)),
        (("fmc", "D16"), quote!(crate::fmc::D16Pin)),
        (("fmc", "D17"), quote!(crate::fmc::D17Pin)),
        (("fmc", "D18"), quote!(crate::fmc::D18Pin)),
        (("fmc", "D19"), quote!(crate::fmc::D19Pin)),
        (("fmc", "D20"), quote!(crate::fmc::D20Pin)),
        (("fmc", "D21"), quote!(crate::fmc::D21Pin)),
        (("fmc", "D22"), quote!(crate::fmc::D22Pin)),
        (("fmc", "D23"), quote!(crate::fmc::D23Pin)),
        (("fmc", "D24"), quote!(crate::fmc::D24Pin)),
        (("fmc", "D25"), quote!(crate::fmc::D25Pin)),
        (("fmc", "D26"), quote!(crate::fmc::D26Pin)),
        (("fmc", "D27"), quote!(crate::fmc::D27Pin)),
        (("fmc", "D28"), quote!(crate::fmc::D28Pin)),
        (("fmc", "D29"), quote!(crate::fmc::D29Pin)),
        (("fmc", "D30"), quote!(crate::fmc::D30Pin)),
        (("fmc", "D31"), quote!(crate::fmc::D31Pin)),
        (("fmc", "DA0"), quote!(crate::fmc::DA0Pin)),
        (("fmc", "DA1"), quote!(crate::fmc::DA1Pin)),
        (("fmc", "DA2"), quote!(crate::fmc::DA2Pin)),
        (("fmc", "DA3"), quote!(crate::fmc::DA3Pin)),
        (("fmc", "DA4"), quote!(crate::fmc::DA4Pin)),
        (("fmc", "DA5"), quote!(crate::fmc::DA5Pin)),
        (("fmc", "DA6"), quote!(crate::fmc::DA6Pin)),
        (("fmc", "DA7"), quote!(crate::fmc::DA7Pin)),
        (("fmc", "DA8"), quote!(crate::fmc::DA8Pin)),
        (("fmc", "DA9"), quote!(crate::fmc::DA9Pin)),
        (("fmc", "DA10"), quote!(crate::fmc::DA10Pin)),
        (("fmc", "DA11"), quote!(crate::fmc::DA11Pin)),
        (("fmc", "DA12"), quote!(crate::fmc::DA12Pin)),
        (("fmc", "DA13"), quote!(crate::fmc::DA13Pin)),
        (("fmc", "DA14"), quote!(crate::fmc::DA14Pin)),
        (("fmc", "DA15"), quote!(crate::fmc::DA15Pin)),
        (("fmc", "SDNWE"), quote!(crate::fmc::SDNWEPin)),
        (("fmc", "SDNCAS"), quote!(crate::fmc::SDNCASPin)),
        (("fmc", "SDNRAS"), quote!(crate::fmc::SDNRASPin)),
        (("fmc", "SDNE0"), quote!(crate::fmc::SDNE0Pin)),
        (("fmc", "SDNE1"), quote!(crate::fmc::SDNE1Pin)),
        (("fmc", "SDCKE0"), quote!(crate::fmc::SDCKE0Pin)),
        (("fmc", "SDCKE1"), quote!(crate::fmc::SDCKE1Pin)),
        (("fmc", "SDCLK"), quote!(crate::fmc::SDCLKPin)),
        (("fmc", "NBL0"), quote!(crate::fmc::NBL0Pin)),
        (("fmc", "NBL1"), quote!(crate::fmc::NBL1Pin)),
        (("fmc", "NBL2"), quote!(crate::fmc::NBL2Pin)),
        (("fmc", "NBL3"), quote!(crate::fmc::NBL3Pin)),
        (("fmc", "INT"), quote!(crate::fmc::INTPin)),
        (("fmc", "NL"), quote!(crate::fmc::NLPin)),
        (("fmc", "NWAIT"), quote!(crate::fmc::NWaitPin)),
        (("fmc", "NE1"), quote!(crate::fmc::NE1Pin)),
        (("fmc", "NE2"), quote!(crate::fmc::NE2Pin)),
        (("fmc", "NE3"), quote!(crate::fmc::NE3Pin)),
        (("fmc", "NE4"), quote!(crate::fmc::NE4Pin)),
        (("fmc", "NCE"), quote!(crate::fmc::NCEPin)),
        (("fmc", "NOE"), quote!(crate::fmc::NOEPin)),
        (("fmc", "NWE"), quote!(crate::fmc::NWEPin)),
        (("fmc", "CLK"), quote!(crate::fmc::ClkPin)),
        (("fmc", "BA0"), quote!(crate::fmc::BA0Pin)),
        (("fmc", "BA1"), quote!(crate::fmc::BA1Pin)),
        (("timer", "CH1"), quote!(crate::timer::Channel1Pin)),
        (("timer", "CH1N"), quote!(crate::timer::Channel1ComplementaryPin)),
        (("timer", "CH2"), quote!(crate::timer::Channel2Pin)),
        (("timer", "CH2N"), quote!(crate::timer::Channel2ComplementaryPin)),
        (("timer", "CH3"), quote!(crate::timer::Channel3Pin)),
        (("timer", "CH3N"), quote!(crate::timer::Channel3ComplementaryPin)),
        (("timer", "CH4"), quote!(crate::timer::Channel4Pin)),
        (("timer", "CH4N"), quote!(crate::timer::Channel4ComplementaryPin)),
        (("timer", "ETR"), quote!(crate::timer::ExternalTriggerPin)),
        (("timer", "BKIN"), quote!(crate::timer::BreakInputPin)),
        (("timer", "BKIN_COMP1"), quote!(crate::timer::BreakInputComparator1Pin)),
        (("timer", "BKIN_COMP2"), quote!(crate::timer::BreakInputComparator2Pin)),
        (("timer", "BKIN2"), quote!(crate::timer::BreakInput2Pin)),
        (("timer", "BKIN2_COMP1"), quote!(crate::timer::BreakInput2Comparator1Pin)),
        (("timer", "BKIN2_COMP2"), quote!(crate::timer::BreakInput2Comparator2Pin)),
        (("hrtim", "CHA1"), quote!(crate::hrtim::ChannelAPin)),
        (("hrtim", "CHA2"), quote!(crate::hrtim::ChannelAComplementaryPin)),
        (("hrtim", "CHB1"), quote!(crate::hrtim::ChannelBPin)),
        (("hrtim", "CHB2"), quote!(crate::hrtim::ChannelBComplementaryPin)),
        (("hrtim", "CHC1"), quote!(crate::hrtim::ChannelCPin)),
        (("hrtim", "CHC2"), quote!(crate::hrtim::ChannelCComplementaryPin)),
        (("hrtim", "CHD1"), quote!(crate::hrtim::ChannelDPin)),
        (("hrtim", "CHD2"), quote!(crate::hrtim::ChannelDComplementaryPin)),
        (("hrtim", "CHE1"), quote!(crate::hrtim::ChannelEPin)),
        (("hrtim", "CHE2"), quote!(crate::hrtim::ChannelEComplementaryPin)),
        (("hrtim", "CHF1"), quote!(crate::hrtim::ChannelFPin)),
        (("hrtim", "CHF2"), quote!(crate::hrtim::ChannelFComplementaryPin)),
        (("sdmmc", "CK"), quote!(crate::sdmmc::CkPin)),
        (("sdmmc", "CMD"), quote!(crate::sdmmc::CmdPin)),
        (("sdmmc", "D0"), quote!(crate::sdmmc::D0Pin)),
        (("sdmmc", "D1"), quote!(crate::sdmmc::D1Pin)),
        (("sdmmc", "D2"), quote!(crate::sdmmc::D2Pin)),
        (("sdmmc", "D3"), quote!(crate::sdmmc::D3Pin)),
        (("sdmmc", "D4"), quote!(crate::sdmmc::D4Pin)),
        (("sdmmc", "D5"), quote!(crate::sdmmc::D5Pin)),
        (("sdmmc", "D6"), quote!(crate::sdmmc::D6Pin)),
        (("sdmmc", "D6"), quote!(crate::sdmmc::D7Pin)),
        (("sdmmc", "D8"), quote!(crate::sdmmc::D8Pin)),
        (("quadspi", "BK1_IO0"), quote!(crate::qspi::BK1D0Pin)),
        (("quadspi", "BK1_IO1"), quote!(crate::qspi::BK1D1Pin)),
        (("quadspi", "BK1_IO2"), quote!(crate::qspi::BK1D2Pin)),
        (("quadspi", "BK1_IO3"), quote!(crate::qspi::BK1D3Pin)),
        (("quadspi", "BK1_NCS"), quote!(crate::qspi::BK1NSSPin)),
        (("quadspi", "BK2_IO0"), quote!(crate::qspi::BK2D0Pin)),
        (("quadspi", "BK2_IO1"), quote!(crate::qspi::BK2D1Pin)),
        (("quadspi", "BK2_IO2"), quote!(crate::qspi::BK2D2Pin)),
        (("quadspi", "BK2_IO3"), quote!(crate::qspi::BK2D3Pin)),
        (("quadspi", "BK2_NCS"), quote!(crate::qspi::BK2NSSPin)),
        (("quadspi", "CLK"), quote!(crate::qspi::SckPin)),
    ].into();

    for p in METADATA.peripherals {
        if let Some(regs) = &p.registers {
            for pin in p.pins {
                let key = (regs.kind, pin.signal);
                if let Some(tr) = signals.get(&key) {
                    let mut peri = format_ident!("{}", p.name);

                    let pin_name = {
                        // If we encounter a _C pin but the split_feature for this pin is not enabled, skip it
                        if pin.pin.ends_with("_C") && !split_features.iter().any(|x| x.pin_name_with_c == pin.pin) {
                            continue;
                        }

                        format_ident!("{}", pin.pin)
                    };

                    let af = pin.af.unwrap_or(0);

                    // MCO is special
                    if pin.signal.starts_with("MCO") {
                        peri = format_ident!("{}", pin.signal.replace('_', ""));
                    }

                    g.extend(quote! {
                        pin_trait_impl!(#tr, #peri, #pin_name, #af);
                    })
                }

                // ADC is special
                if regs.kind == "adc" {
                    if p.rcc.is_none() {
                        continue;
                    }

                    let peri = format_ident!("{}", p.name);
                    let pin_name = {
                        // If we encounter a _C pin but the split_feature for this pin is not enabled, skip it
                        if pin.pin.ends_with("_C") && !split_features.iter().any(|x| x.pin_name_with_c == pin.pin) {
                            continue;
                        }
                        format_ident!("{}", pin.pin)
                    };

                    // H7 has differential voltage measurements
                    let ch: Option<u8> = if pin.signal.starts_with("INP") {
                        Some(pin.signal.strip_prefix("INP").unwrap().parse().unwrap())
                    } else if pin.signal.starts_with("INN") {
                        // TODO handle in the future when embassy supports differential measurements
                        None
                    } else if pin.signal.starts_with("IN") && pin.signal.ends_with('b') {
                        // we number STM32L1 ADC bank 1 as 0..=31, bank 2 as 32..=63
                        let signal = pin.signal.strip_prefix("IN").unwrap().strip_suffix('b').unwrap();
                        Some(32u8 + signal.parse::<u8>().unwrap())
                    } else if pin.signal.starts_with("IN") {
                        Some(pin.signal.strip_prefix("IN").unwrap().parse().unwrap())
                    } else {
                        None
                    };
                    if let Some(ch) = ch {
                        g.extend(quote! {
                            impl_adc_pin!( #peri, #pin_name, #ch);
                        })
                    }
                }

                if regs.kind == "opamp" {
                    if pin.signal.starts_with("VP") {
                        // Impl NonInvertingPin for the VP* signals (VP0, VP1, VP2, etc)
                        let peri = format_ident!("{}", p.name);
                        let pin_name = format_ident!("{}", pin.pin);
                        let ch: u8 = pin.signal.strip_prefix("VP").unwrap().parse().unwrap();

                        g.extend(quote! {
                            impl_opamp_vp_pin!( #peri, #pin_name, #ch);
                        })
                    } else if pin.signal == "VOUT" {
                        // Impl OutputPin for the VOUT pin
                        let peri = format_ident!("{}", p.name);
                        let pin_name = format_ident!("{}", pin.pin);
                        g.extend(quote! {
                            impl_opamp_vout_pin!( #peri, #pin_name );
                        })
                    }
                }

                // DAC is special
                if regs.kind == "dac" {
                    let peri = format_ident!("{}", p.name);
                    let pin_name = format_ident!("{}", pin.pin);
                    let ch: u8 = pin.signal.strip_prefix("OUT").unwrap().parse().unwrap();

                    g.extend(quote! {
                        impl_dac_pin!( #peri, #pin_name, #ch);
                    })
                }
            }
        }
    }

    // ========
    // Generate dma_trait_impl!

    let signals: HashMap<_, _> = [
        // (kind, signal) => trait
        (("usart", "RX"), quote!(crate::usart::RxDma)),
        (("usart", "TX"), quote!(crate::usart::TxDma)),
        (("lpuart", "RX"), quote!(crate::usart::RxDma)),
        (("lpuart", "TX"), quote!(crate::usart::TxDma)),
        (("sai", "A"), quote!(crate::sai::Dma<A>)),
        (("sai", "B"), quote!(crate::sai::Dma<B>)),
        (("spi", "RX"), quote!(crate::spi::RxDma)),
        (("spi", "TX"), quote!(crate::spi::TxDma)),
        (("i2c", "RX"), quote!(crate::i2c::RxDma)),
        (("i2c", "TX"), quote!(crate::i2c::TxDma)),
        (("dcmi", "DCMI"), quote!(crate::dcmi::FrameDma)),
        (("dcmi", "PSSI"), quote!(crate::dcmi::FrameDma)),
        // SDMMCv1 uses the same channel for both directions, so just implement for RX
        (("sdmmc", "RX"), quote!(crate::sdmmc::SdmmcDma)),
        (("quadspi", "QUADSPI"), quote!(crate::qspi::QuadDma)),
        (("dac", "CH1"), quote!(crate::dac::DacDma1)),
        (("dac", "CH2"), quote!(crate::dac::DacDma2)),
        (("timer", "UP"), quote!(crate::timer::UpDma)),
<<<<<<< HEAD
        (("hash", "IN"), quote!(crate::hash::Dma)),
=======
        (("timer", "CH1"), quote!(crate::timer::Ch1Dma)),
        (("timer", "CH2"), quote!(crate::timer::Ch2Dma)),
        (("timer", "CH3"), quote!(crate::timer::Ch3Dma)),
        (("timer", "CH4"), quote!(crate::timer::Ch4Dma)),
>>>>>>> 711dd120
    ]
    .into();

    for p in METADATA.peripherals {
        if let Some(regs) = &p.registers {
            let mut dupe = HashSet::new();
            for ch in p.dma_channels {
                // Some chips have multiple request numbers for the same (peri, signal, channel) combos.
                // Ignore the dupes, picking the first one. Otherwise this causes conflicting trait impls
                let key = (ch.signal, ch.channel);
                if !dupe.insert(key) {
                    continue;
                }

                if let Some(tr) = signals.get(&(regs.kind, ch.signal)) {
                    let peri = format_ident!("{}", p.name);

                    let channel = if let Some(channel) = &ch.channel {
                        // Chip with DMA/BDMA, without DMAMUX
                        let channel = format_ident!("{}", channel);
                        quote!({channel: #channel})
                    } else if let Some(dmamux) = &ch.dmamux {
                        // Chip with DMAMUX
                        let dmamux = format_ident!("{}", dmamux);
                        quote!({dmamux: #dmamux})
                    } else if let Some(dma) = &ch.dma {
                        // Chip with GPDMA
                        let dma = format_ident!("{}", dma);
                        quote!({dma: #dma})
                    } else {
                        unreachable!();
                    };

                    let request = if let Some(request) = ch.request {
                        let request = request as u8;
                        quote!(#request)
                    } else {
                        quote!(())
                    };

                    g.extend(quote! {
                        dma_trait_impl!(#tr, #peri, #channel, #request);
                    });
                }
            }
        }
    }

    // ========
    // Generate Div/Mul impls for RCC prescalers/dividers/multipliers.
    for e in rcc_registers.ir.enums {
        fn is_rcc_name(e: &str) -> bool {
            match e {
                "Pllp" | "Pllq" | "Pllr" | "Pllm" | "Plln" => true,
                "Timpre" | "Pllrclkpre" => false,
                e if e.ends_with("pre") || e.ends_with("pres") || e.ends_with("div") || e.ends_with("mul") => true,
                _ => false,
            }
        }

        #[derive(Copy, Clone, Debug)]
        struct Frac {
            num: u32,
            denom: u32,
        }

        impl Frac {
            fn simplify(self) -> Self {
                let d = gcd(self.num, self.denom);
                Self {
                    num: self.num / d,
                    denom: self.denom / d,
                }
            }
        }

        fn gcd(a: u32, b: u32) -> u32 {
            if b == 0 {
                return a;
            }
            gcd(b, a % b)
        }

        fn parse_num(n: &str) -> Result<Frac, ()> {
            for prefix in ["DIV", "MUL"] {
                if let Some(n) = n.strip_prefix(prefix) {
                    let exponent = n.find('_').map(|e| n.len() - 1 - e).unwrap_or(0) as u32;
                    let mantissa = n.replace('_', "").parse().map_err(|_| ())?;
                    let f = Frac {
                        num: mantissa,
                        denom: 10u32.pow(exponent),
                    };
                    return Ok(f.simplify());
                }
            }
            Err(())
        }

        if is_rcc_name(e.name) {
            let enum_name = format_ident!("{}", e.name);
            let mut muls = Vec::new();
            let mut divs = Vec::new();
            for v in e.variants {
                let Ok(val) = parse_num(v.name) else {
                    panic!("could not parse mul/div. enum={} variant={}", e.name, v.name)
                };
                let variant_name = format_ident!("{}", v.name);
                let variant = quote!(crate::pac::rcc::vals::#enum_name::#variant_name);
                let num = val.num;
                let denom = val.denom;
                muls.push(quote!(#variant => self * #num / #denom,));
                divs.push(quote!(#variant => self * #denom / #num,));
            }

            g.extend(quote! {
                impl core::ops::Div<crate::pac::rcc::vals::#enum_name> for crate::time::Hertz {
                    type Output = crate::time::Hertz;
                    fn div(self, rhs: crate::pac::rcc::vals::#enum_name) -> Self::Output {
                        match rhs {
                            #(#divs)*
                            #[allow(unreachable_patterns)]
                            _ => unreachable!(),
                        }
                    }
                }
                impl core::ops::Mul<crate::pac::rcc::vals::#enum_name> for crate::time::Hertz {
                    type Output = crate::time::Hertz;
                    fn mul(self, rhs: crate::pac::rcc::vals::#enum_name) -> Self::Output {
                        match rhs {
                            #(#muls)*
                            #[allow(unreachable_patterns)]
                            _ => unreachable!(),
                        }
                    }
                }
            });
        }
    }

    // ========
    // Write peripheral_interrupts module.
    let mut mt = TokenStream::new();
    for p in METADATA.peripherals {
        let mut pt = TokenStream::new();

        for irq in p.interrupts {
            let iname = format_ident!("{}", irq.interrupt);
            let sname = format_ident!("{}", irq.signal);
            pt.extend(quote!(pub type #sname = crate::interrupt::typelevel::#iname;));
        }

        let pname = format_ident!("{}", p.name);
        mt.extend(quote!(pub mod #pname { #pt }));
    }
    g.extend(quote!(#[allow(non_camel_case_types)] pub mod peripheral_interrupts { #mt }));

    // ========
    // Write foreach_foo! macrotables

    let mut flash_regions_table: Vec<Vec<String>> = Vec::new();
    let mut interrupts_table: Vec<Vec<String>> = Vec::new();
    let mut peripherals_table: Vec<Vec<String>> = Vec::new();
    let mut pins_table: Vec<Vec<String>> = Vec::new();
    let mut dma_channels_table: Vec<Vec<String>> = Vec::new();
    let mut adc_common_table: Vec<Vec<String>> = Vec::new();

    /*
        If ADC3_COMMON exists, ADC3 and higher are assigned to it
        All other ADCs are assigned to ADC_COMMON

        ADC3 and higher are assigned to the adc34 clock in the table
        The adc3_common cfg directive is added if ADC3_COMMON exists
    */
    let has_adc3 = METADATA.peripherals.iter().any(|p| p.name == "ADC3_COMMON");
    let set_adc345 = HashSet::from(["ADC3", "ADC4", "ADC5"]);

    for m in METADATA
        .memory
        .iter()
        .filter(|m| m.kind == MemoryRegionKind::Flash && m.settings.is_some())
    {
        let settings = m.settings.as_ref().unwrap();
        let row = vec![
            get_flash_region_type_name(m.name),
            settings.write_size.to_string(),
            settings.erase_size.to_string(),
        ];
        flash_regions_table.push(row);
    }

    let gpio_base = METADATA.peripherals.iter().find(|p| p.name == "GPIOA").unwrap().address as u32;
    let gpio_stride = 0x400;

    for p in METADATA.peripherals {
        if let Some(regs) = &p.registers {
            if regs.kind == "gpio" {
                let port_letter = p.name.chars().nth(4).unwrap();
                assert_eq!(0, (p.address as u32 - gpio_base) % gpio_stride);
                let port_num = (p.address as u32 - gpio_base) / gpio_stride;

                for pin_num in 0u32..16 {
                    let pin_name = format!("P{}{}", port_letter, pin_num);

                    pins_table.push(vec![
                        pin_name.clone(),
                        p.name.to_string(),
                        port_num.to_string(),
                        pin_num.to_string(),
                        format!("EXTI{}", pin_num),
                    ]);

                    // If we have the split pins, we need to do a little extra work:
                    // Add the "_C" variant to the table. The solution is not optimal, though.
                    // Adding them only when the corresponding GPIOx also appears.
                    // This should avoid unintended side-effects as much as possible.
                    #[cfg(feature = "_split-pins-enabled")]
                    for split_feature in &split_features {
                        if split_feature.pin_name_without_c == pin_name {
                            pins_table.push(vec![
                                split_feature.pin_name_with_c.to_string(),
                                p.name.to_string(),
                                port_num.to_string(),
                                pin_num.to_string(),
                                format!("EXTI{}", pin_num),
                            ]);
                        }
                    }
                }
            }

            if regs.kind == "adc" {
                let (adc_common, adc_clock) = if set_adc345.contains(p.name) && has_adc3 {
                    ("ADC3_COMMON", "adc34")
                } else {
                    ("ADC_COMMON", "adc")
                };

                let row = vec![p.name.to_string(), adc_common.to_string(), adc_clock.to_string()];
                adc_common_table.push(row);
            }

            for irq in p.interrupts {
                let row = vec![
                    p.name.to_string(),
                    regs.kind.to_string(),
                    regs.block.to_string(),
                    irq.signal.to_string(),
                    irq.interrupt.to_ascii_uppercase(),
                ];
                interrupts_table.push(row)
            }

            let row = vec![regs.kind.to_string(), p.name.to_string()];
            peripherals_table.push(row);
        }
    }

    let mut dma_channel_count: usize = 0;
    let mut bdma_channel_count: usize = 0;
    let mut gpdma_channel_count: usize = 0;

    for ch in METADATA.dma_channels {
        let mut row = Vec::new();
        let dma_peri = METADATA.peripherals.iter().find(|p| p.name == ch.dma).unwrap();
        let bi = dma_peri.registers.as_ref().unwrap();

        let num;
        match bi.kind {
            "dma" => {
                num = dma_channel_count;
                dma_channel_count += 1;
            }
            "bdma" => {
                num = bdma_channel_count;
                bdma_channel_count += 1;
            }
            "gpdma" => {
                num = gpdma_channel_count;
                gpdma_channel_count += 1;
            }
            _ => panic!("bad dma channel kind {}", bi.kind),
        }

        row.push(ch.name.to_string());
        row.push(ch.dma.to_string());
        row.push(bi.kind.to_string());
        row.push(ch.channel.to_string());
        row.push(num.to_string());
        if let Some(dmamux) = &ch.dmamux {
            let dmamux_channel = ch.dmamux_channel.unwrap();
            row.push(format!("{{dmamux: {}, dmamux_channel: {}}}", dmamux, dmamux_channel));
        } else {
            row.push("{}".to_string());
        }

        dma_channels_table.push(row);
    }

    g.extend(quote! {
        pub(crate) const DMA_CHANNEL_COUNT: usize = #dma_channel_count;
        pub(crate) const BDMA_CHANNEL_COUNT: usize = #bdma_channel_count;
        pub(crate) const GPDMA_CHANNEL_COUNT: usize = #gpdma_channel_count;
    });

    for irq in METADATA.interrupts {
        let name = irq.name.to_ascii_uppercase();
        interrupts_table.push(vec![name.clone()]);
        if name.contains("EXTI") {
            interrupts_table.push(vec!["EXTI".to_string(), name.clone()]);
        }
    }

    let mut m = clocks_macro.to_string();

    // DO NOT ADD more macros like these.
    // These turned to be a bad idea!
    // Instead, make build.rs generate the final code.
    make_table(&mut m, "foreach_flash_region", &flash_regions_table);
    make_table(&mut m, "foreach_interrupt", &interrupts_table);
    make_table(&mut m, "foreach_peripheral", &peripherals_table);
    make_table(&mut m, "foreach_pin", &pins_table);
    make_table(&mut m, "foreach_dma_channel", &dma_channels_table);
    make_table(&mut m, "foreach_adc", &adc_common_table);

    let out_dir = &PathBuf::from(env::var_os("OUT_DIR").unwrap());
    let out_file = out_dir.join("_macros.rs").to_string_lossy().to_string();
    fs::write(out_file, m).unwrap();

    // ========
    // Write generated.rs

    let out_file = out_dir.join("_generated.rs").to_string_lossy().to_string();
    fs::write(out_file, g.to_string()).unwrap();

    // ========
    // Multicore

    let mut s = chip_name.split('_');
    let mut chip_name: String = s.next().unwrap().to_string();
    let core_name = if let Some(c) = s.next() {
        if !c.starts_with("CM") {
            chip_name.push('_');
            chip_name.push_str(c);
            None
        } else {
            Some(c)
        }
    } else {
        None
    };

    if let Some(core) = core_name {
        println!("cargo:rustc-cfg={}_{}", &chip_name[..chip_name.len() - 2], core);
    }

    // =======
    // ADC3_COMMON is present
    #[allow(clippy::print_literal)]
    if has_adc3 {
        println!("cargo:rustc-cfg={}", "adc3_common");
    }

    // =======
    // Features for targeting groups of chips

    if &chip_name[..8] == "stm32wba" {
        println!("cargo:rustc-cfg={}", &chip_name[..8]); // stm32wba
        println!("cargo:rustc-cfg={}", &chip_name[..10]); // stm32wba52
        println!("cargo:rustc-cfg=package_{}", &chip_name[10..11]);
        println!("cargo:rustc-cfg=flashsize_{}", &chip_name[11..12]);
    } else {
        println!("cargo:rustc-cfg={}", &chip_name[..7]); // stm32f4
        println!("cargo:rustc-cfg={}", &chip_name[..9]); // stm32f429
        println!("cargo:rustc-cfg={}x", &chip_name[..8]); // stm32f42x
        println!("cargo:rustc-cfg={}x{}", &chip_name[..7], &chip_name[8..9]); // stm32f4x9
        println!("cargo:rustc-cfg=package_{}", &chip_name[9..10]);
        println!("cargo:rustc-cfg=flashsize_{}", &chip_name[10..11]);
    }

    // Mark the L4+ chips as they have many differences to regular L4.
    if &chip_name[..7] == "stm32l4" {
        if "pqrs".contains(&chip_name[7..8]) {
            println!("cargo:rustc-cfg=stm32l4_plus");
        } else {
            println!("cargo:rustc-cfg=stm32l4_nonplus");
        }
    }

    println!("cargo:rerun-if-changed=build.rs");
}

enum GetOneError {
    None,
    Multiple,
}

trait IteratorExt: Iterator {
    fn get_one(self) -> Result<Self::Item, GetOneError>;
}

impl<T: Iterator> IteratorExt for T {
    fn get_one(mut self) -> Result<Self::Item, GetOneError> {
        match self.next() {
            None => Err(GetOneError::None),
            Some(res) => match self.next() {
                Some(_) => Err(GetOneError::Multiple),
                None => Ok(res),
            },
        }
    }
}

fn make_table(out: &mut String, name: &str, data: &Vec<Vec<String>>) {
    write!(
        out,
        "#[allow(unused)]
macro_rules! {} {{
    ($($pat:tt => $code:tt;)*) => {{
        macro_rules! __{}_inner {{
            $(($pat) => $code;)*
            ($_:tt) => {{}}
        }}
",
        name, name
    )
    .unwrap();

    for row in data {
        writeln!(out, "        __{}_inner!(({}));", name, row.join(",")).unwrap();
    }

    write!(
        out,
        "    }};
}}"
    )
    .unwrap();
}

fn get_flash_region_name(name: &str) -> String {
    let name = name.replace("BANK_", "BANK").replace("REGION_", "REGION");
    if name.contains("REGION") {
        name
    } else {
        name + "_REGION"
    }
}

fn get_flash_region_type_name(name: &str) -> String {
    get_flash_region_name(name)
        .replace("BANK", "Bank")
        .replace("REGION", "Region")
        .replace('_', "")
}<|MERGE_RESOLUTION|>--- conflicted
+++ resolved
@@ -1056,14 +1056,11 @@
         (("dac", "CH1"), quote!(crate::dac::DacDma1)),
         (("dac", "CH2"), quote!(crate::dac::DacDma2)),
         (("timer", "UP"), quote!(crate::timer::UpDma)),
-<<<<<<< HEAD
         (("hash", "IN"), quote!(crate::hash::Dma)),
-=======
         (("timer", "CH1"), quote!(crate::timer::Ch1Dma)),
         (("timer", "CH2"), quote!(crate::timer::Ch2Dma)),
         (("timer", "CH3"), quote!(crate::timer::Ch3Dma)),
         (("timer", "CH4"), quote!(crate::timer::Ch4Dma)),
->>>>>>> 711dd120
     ]
     .into();
 
